/*
    EZQL spec
    Special reserved characters are
    ; 
    ..
    You cannot use these in the table header or in the names of primary keys

    Special reserved keywords are
    SELECT                  <-- \ 
    LEFT_JOIN               <--  \
    INNER_JOIN              <--    > Read queries
    RIGHT_JOIN              <--  /
    FULL_JOIN               <-- /
    
    DELETE                  <-- Write queries
    UPDATE                  <-- 
    
    THEN                    <-- Chain separate queries

    SUM                     <-- \
    AVERAGE                 <--  \
    MEDIAN                  <--    > Statistical queries
    MEAN                    <--  /
    COUNT(value)            <-- /
    
    __ROWID__               <-- Automatic primary key row header
    __RESULT__              <-- Name of transient table


    This is what an EZQL query looks like:
    [Query Type];
    [Table name];
    [Primary keys to test];
    [Conditions to apply];
    [New values if any];
    [Chain if any];
    ... and next query can be chained

    Example:
    SELECT;                                     <-- Type of query. See all query types at the top of this file
    Products;                                   <-- Name of table.
    *;                                          <-- Primary keys. Can either be full list separated by commas, a range from..to separated by '..'
    (price greater-than 500)                    <-- \
    AND                                         <--  \
    (price less-than 1000)                      <--    > List of conditions to filter by. Conditions should be enclosed in parentheses and 
    OR                                          <--    > separated by whitespace (attribute test bar). Each condition can then be combined
    ("in stock" greater-than 50)                <--    > with another with AND, OR, NOT. Precedence is NOT > AND > OR
    AND                                         <--  /
    (name contains "steel screw");              <-- /  (note the trailing semicolon here. The list of conditions must end with ';' if you will chain another query)
    THEN;
    UPDATE;
    Products;
    *;
    (name contains "steel screw")
    OR
    (name contains "wood screw")
    TO;
    price += 400;
    "in stock" *= 1.15;
    name append " *Updated";

    Whitespace next to separator characters ; : and , is ignored. The newlines are just for clarity.
    
    Supported filter tests are: 
    equals, less-than, greater-than, starts-with, ends-with, contains
    
    Supported query types are: 
    Read queries
    SELECT, LEFT JOIN, INNER JOIN, RIGHT JOIN, FULL JOIN
    
    Write queries
    DELETE, UPDATE, INSERT, SAVE([new name])

    Supported update operations are:
    INTS:   '=', '+=', '*='  (Note that -= and /= are not supported but are subclasses of += and *=)
    FLOATS: '=', '+=', '*='  (Note that -= and /= are not supported but are subclasses of += and *=)
    TEXT:   append, assign, prepend, 

    The result of a read query is a new reduced or expanded table according to the query.
    This new table is called __RESULT__. At the end of the query (including all chains),
    if there is a __RESULT__ table it will be returned to the querying client.
    The result of a write query is a change to the currently selected table according to the query
    You can chain read and write queries in any order. If you update a __RESULT__ table, there will
    be no change to the actual database until you SAVE the __RESULT__ with a name by using 
    the SAVE([new name]) command at the end of your update query. This will write the resulting 
    table to the database. The SAVE command does not drop the table and you can keep chaining 
    queries after it. Saving a __RESULT__ table creates a copy of it in the database. If you then
    chain a write query with the new table name, you will change the table in the database but if
    you use the __RESULT__ name, you only change the transient copy that will be returned to the
    querying client.
    The only difference between a chained query and a sequence of unchained queries is the __RESULT__ table.
    At the start of a query, the __RESULT__ table is empty. Essentially, "read" queries are write queries
    that only write to the __RESULT__ table. Each write query to a table other than __RESULT__ overwrites
    the current __RESULT__. So if you chain two SELECT queries to different named tables, you only
    get the result of the second query.

    example3:
    UPDATE;                             <-- Type of query
    Products;                           <-- Table name
    0113000, 0113034, 0113035, 0113500; <-- List or range of keys to check. Use * to check all keys
    price: less, 500;                   <-- |\
    price: greater, 200;                <-- | > Filters. Only keys from the list that meet these conditions will be selected
    location: equals, lag15;            <-- |/
    TO;                                 <-- Attributes after the TO statement are new values
    price: 400;                         <-- |\
    location: lag30;                    <-- | > All values that remain in the selection will be updated according to these specs.
    price: 500;                         <-- | > If an attribute is listed more than once, there is no guarantee which value will apply.
    in_stock: 5;                        <-- |/

    example4:
    INSERT;                             <-- Type of query
    Products;                           <-- Table name (Here all the table column names are "id", "name", "price")
    name, price, id;                    <-- Identifies which item in the following list of rows maps to which column in the table. Order is irrelevant.
    (hammer, 500, 60401011),            <-- |\
    (screwdriver, 100, 60401010),       <-- | > New values. If a value with the same primary key as a listed value exists in the table, it will not be updated.
    (chewing gum, 50, 1323),            <-- |/ 



    Chaining queries:
    At the end of a query, the server internally has a ColumnTable that contains the elements 
    remaining after the initial query. If you use the THEN keyword at the end of a query you can then
    run a second query on the resulting table.

    Chain example1:
    LEFT JOIN;
    Products, warehouse1, warehouse2;
    *
    
    NOT > AND > OR

    SELECT;
    Products;
    *;
    (price greater-than 500)
    AND
    (price less-than 1000)
    OR
    ("in stock" greater-than 50)
    AND
    (name contains "steel screw")
    


*/

use std::{fmt::Display, sync::Arc};

use crate::{db_structure::{remove_indices, DbVec, EZTable, KeyString}, networking_utilities::ServerError, server_networking::{Database, Server}};


#[derive(Debug, PartialEq)]
pub enum QueryError {
    InvalidQueryType,
    InvalidConditionFormat,
    InvalidTest,
    InvalidTO,
    InvalidUpdate,
    TableNameTooLong,
    Unknown,
}


/// A database query that has already been parsed from EZQL (see handlers.rs)
#[derive(Clone, Debug, PartialEq, PartialOrd)]
pub struct Query {
    pub table: KeyString,
    pub query_type: QueryType,
    pub primary_keys: RangeOrListorAll,
    pub conditions: Vec<OpOrCond>,
    pub updates: Vec<Update>,
    pub inserts: String,
}

impl Display for Query {
    fn fmt(&self, f: &mut std::fmt::Formatter<'_>) -> std::fmt::Result {
        let mut printer = String::new();
        printer.push_str(&self.query_type.to_string());
        printer.push_str("\n");
        printer.push_str(self.table.as_str());
        printer.push_str("\n");
        match &self.primary_keys {
            RangeOrListorAll::Range(start, stop) => printer.push_str(&format!("{}..{}", start.as_str(), stop.as_str())),
            RangeOrListorAll::List(list) => {
                for item in list {
                    printer.push_str(item.as_str());
                    printer.push_str(",");
                }
            },
            RangeOrListorAll::All => printer.push_str("*"),
        }
        printer.push_str("\n");
        for condition in &self.conditions {
            printer.push_str(&condition.to_string());
            printer.push_str("\n");
        }
        for update in &self.updates {
            printer.push_str(&update.to_string());
            printer.push_str("\n");
        }
        printer.pop();



        write!(f, "{}", printer)
    }

}

impl Query {
    pub fn new() -> Self {
        Query {
            table: KeyString::from("__RESULT__"),
            query_type: QueryType::SELECT,
            primary_keys: RangeOrListorAll::All,
            conditions: Vec::new(),
            updates: Vec::new(),
            inserts: String::new(),
        }
    }
}

#[derive(Clone, Debug, PartialEq, Eq, PartialOrd, Ord)]
pub struct Update {
    attribute: KeyString,
    operator: UpdateOp,
    value: KeyString,
}

impl Display for Update {
    fn fmt(&self, f: &mut std::fmt::Formatter<'_>) -> std::fmt::Result {
        let op = match self.operator {
            UpdateOp::Assign => "=",
            UpdateOp::PlusEquals => "+=",
            UpdateOp::TimesEquals => "*=",
            UpdateOp::Append => "append",
            UpdateOp::Prepend => "prepend",
        };
        write!(f, "({} {} {})", self.attribute.as_str(), op, self.value.as_str())
    }
}

impl Update {

    pub fn blank() -> Self{
        Update {
            attribute: KeyString::new(),
            operator: UpdateOp::Assign,
            value: KeyString::new(),
        }
    }

    pub fn from_str(s: &str) -> Result<Self, QueryError> {
        let output: Update;
        let mut t = s.split_whitespace();
        if s.split_whitespace().count() < 3 {
            return Err(QueryError::InvalidUpdate)
        }
        if s.split_whitespace().count() == 3 {
            output = Update {
                attribute: KeyString::from(t.next().unwrap()),
                operator: UpdateOp::from_str(t.next().unwrap())?,
                value: KeyString::from(t.next().unwrap()),
            };
        } else {
            let mut acc = Vec::new();
            let mut buf = String::new();
            let mut inside = false;
            for c in s.chars() {
                if acc.len() > 3 {break;}
                // println!("buf: {}", buf);
                if c.is_whitespace() {
                    if inside {
                        buf.push(c);
                        continue;
                    } else {
                        acc.push(buf.clone());
                        buf.clear();
                        // println!("acc: {:?}", acc);
                        continue;
                    }
                } else if c == '"' {
                    inside = inside ^ true;
                    continue;
                } else {
                    buf.push(c);
                }
            }
            acc.push(buf);

            if acc.len() == 3 {
                output = Update {
                    attribute: KeyString::from(acc[0].as_str()),
                    operator: UpdateOp::from_str(acc[1].as_str())?,
                    value: KeyString::from(acc[2].as_str()),
                };
            } else {
                return Err(QueryError::InvalidUpdate)
            }
        }

        Ok(output)
    }
}

#[derive(Clone, Debug, PartialEq, Eq, PartialOrd, Ord)]
pub enum UpdateOp {
    Assign,
    PlusEquals,
    TimesEquals,
    Append,
    Prepend,
}

impl UpdateOp {
    fn from_str(s: &str) -> Result<Self, QueryError> {
        match s {
            "=" => Ok(UpdateOp::Assign),
            "+=" => Ok(UpdateOp::PlusEquals),
            "*=" => Ok(UpdateOp::TimesEquals),
            "append" => Ok(UpdateOp::Append),
            "assign" => Ok(UpdateOp::Assign),
            "prepend" => Ok(UpdateOp::Prepend),
            _ => return Err(QueryError::InvalidUpdate),
        }
    }
}


#[derive(Clone, Debug, PartialEq, Eq, PartialOrd, Ord)]
#[allow(non_camel_case_types)]
pub enum QueryType {
    SELECT,
    LEFT_JOIN,
    INNER_JOIN,
    RIGHT_JOIN,
    FULL_JOIN,
    UPDATE,
    INSERT,
    DELETE,
}

impl Display for QueryType {
    fn fmt(&self, f: &mut std::fmt::Formatter<'_>) -> std::fmt::Result {
        match self {
            QueryType::SELECT => write!(f, "SELECT", ),
            QueryType::LEFT_JOIN => write!(f, "LEFT_JOIN", ),
            QueryType::INNER_JOIN => write!(f, "INNER_JOIN", ),
            QueryType::RIGHT_JOIN => write!(f, "RIGHT_JOIN", ),
            QueryType::FULL_JOIN => write!(f, "FULL_JOIN", ),
            QueryType::UPDATE => write!(f, "UPDATE", ),
            QueryType::INSERT => write!(f, "INSERT", ),
            QueryType::DELETE => write!(f, "DELETE", ),
        }
    }
}

/// This enum represents the possible ways to list primary keys to test. 
/// See EZQL spec for details (handlers.rs).
#[derive(Clone, Debug, PartialEq, Eq, PartialOrd, Ord)]
pub enum RangeOrListorAll {
    Range(KeyString, KeyString),
    List(Vec<KeyString>),
    All,
}

/// Represents the condition a item must pass to be included in the result
#[derive(Clone, Debug, PartialEq, Eq, PartialOrd, Ord)]
pub struct Condition {
    pub attribute: KeyString,
    pub test: Test,
}

impl Condition {

    pub fn new(attribute: &str, test: &str, bar: &str) -> Result<Self, QueryError> {
        let test = match test {
            "equals" => Test::Equals(KeyString::from(bar)),
            "less" => Test::Less(KeyString::from(bar)),
            "greater" => Test::Greater(KeyString::from(bar)),
            "starts" => Test::Starts(KeyString::from(bar)),
            "ends" => Test::Ends(KeyString::from(bar)),
            "contains" => Test::Contains(KeyString::from(bar)),
            _ => return Err(QueryError::InvalidTest)
        };

        Ok(Condition {
            attribute: KeyString::from(attribute),
            test,
        })
    }

    fn from_str(s: &str) -> Result<Self, QueryError> {
        let output: Condition;
        let mut t = s.split_whitespace();
        if s.split_whitespace().count() < 3 {
            return Err(QueryError::InvalidConditionFormat)
        }
        if s.split_whitespace().count() == 3 {
            output = Condition {
                attribute: KeyString::from(t.next().unwrap()),
                test: Test::new(t.next().unwrap(), t.next().unwrap()),
            };
        } else {
            let mut acc = Vec::new();
            let mut buf = String::new();
            let mut inside = false;
            for c in s.chars() {
                // println!("buf: {}", buf);
                if c.is_whitespace() {
                    if inside {
                        buf.push(c);
                        continue;
                    } else {
                        acc.push(buf.clone());
                        buf.clear();
                        // println!("acc: {:?}", acc);
                        continue;
                    }
                } else if c == '"' {
                    inside = inside ^ true;
                    continue;
                } else {
                    buf.push(c);
                }
            }
            acc.push(buf);

            if acc.len() == 3 {
                output = Condition::new(&acc[0], &acc[1], &acc[2])?;
            } else {
                return Err(QueryError::InvalidConditionFormat)
            }
        }

        Ok(output)
    }

    pub fn blank() -> Self {
        Condition {
            attribute: KeyString::from(""),
            test: Test::Equals(KeyString::from("")),
        }
    }
}



#[derive(Clone, Copy, Debug, PartialEq, Eq, PartialOrd, Ord, Hash)]
pub enum Operator {
    AND,
    OR,
}

#[derive(Clone, Debug, PartialEq, Eq, PartialOrd, Ord)]
pub enum OpOrCond {
    Cond(Condition),
    Op(Operator),
}

impl Display for OpOrCond {
    fn fmt(&self, f: &mut std::fmt::Formatter<'_>) -> std::fmt::Result {
        match self {
            OpOrCond::Cond(cond) => write!(f, "({}: {})", cond.attribute, cond.test.to_string()),
            OpOrCond::Op(op) => match op {
                Operator::AND => write!(f, "AND"),
                Operator::OR => write!(f, "OR"),
            },
        }
    }
}


/// Represents the currenlty implemented tests
#[derive(Clone, Debug, PartialEq, Eq, PartialOrd, Ord)]
pub enum Test {
    Equals(KeyString),
    NotEquals(KeyString),
    Less(KeyString),
    Greater(KeyString),
    Starts(KeyString),
    Ends(KeyString),
    Contains(KeyString),
    //Closure,   could you imagine?
}

impl Display for Test {
    fn fmt(&self, f: &mut std::fmt::Formatter<'_>) -> std::fmt::Result {
        match self {
            Test::Equals(value) => write!(f, "equals {}", value),
            Test::NotEquals(value) => write!(f, "not_equals {}", value),
            Test::Less(value) => write!(f, "less-than {}", value),
            Test::Greater(value) => write!(f, "greater-than {}", value),
            Test::Starts(value) => write!(f, "starts-with {}", value),
            Test::Ends(value) => write!(f, "ends-with {}", value),
            Test::Contains(value) => write!(f, "contains {}", value),
        }
    }
}

impl Test {
    pub fn new(input: &str, bar: &str) -> Self {
        match input.to_lowercase().as_str() {
            "equals" => Test::Equals(KeyString::from(bar)),
            "not_equals" => Test::NotEquals(KeyString::from(bar)),
            "less" => Test::Less(KeyString::from(bar)),
            "greater" => Test::Greater(KeyString::from(bar)),
            "starts" => Test::Starts(KeyString::from(bar)),
            "ends" => Test::Ends(KeyString::from(bar)),
            "contains" => Test::Contains(KeyString::from(bar)),
            _ => todo!(),
        }
    }
}

pub enum ConditionBranch<'a> {
    Branch(Vec<&'a ConditionBranch<'a>>),
    Leaf(Condition),
}

enum Expect {
    QueryType,
    TableName,
    PrimaryKeys,
    Conditions,
    Updates,
    Inserts,
<<<<<<< HEAD
    End,
=======
>>>>>>> 5b4f25a2
}

#[allow(non_snake_case)]
pub fn parse_EZQL(query_string: &str) -> Result<Vec<Query>, QueryError> {

    let mut queries = Vec::new();
    
    let mut expect = Expect::QueryType;
    let mut query_buf = Query::new();
    for (index, token) in query_string.split(';').enumerate() {
        // println!("token: {}", token);
        match expect {
            Expect::QueryType => {
                match token.trim() {
                    "SELECT" => {
                        query_buf.query_type = QueryType::SELECT;
                        expect = Expect::TableName;
                    },
                    "LEFT_JOIN" => {
                        query_buf.query_type = QueryType::LEFT_JOIN;
                        expect = Expect::TableName;
                    },
                    "INNER_JOIN" => {
                        query_buf.query_type = QueryType::INNER_JOIN;
                        expect = Expect::TableName;
                    },
                    "RIGHT_JOIN" => {
                        query_buf.query_type = QueryType::RIGHT_JOIN;
                        expect = Expect::TableName;
                    },
                    "FULL_JOIN" => {
                        query_buf.query_type = QueryType::FULL_JOIN;
                        expect = Expect::TableName;
                    },
                    "DELETE" => {
                        query_buf.query_type = QueryType::DELETE;
                        expect = Expect::TableName;
                    },
                    "UPDATE" => {
                        query_buf.query_type = QueryType::UPDATE;
                        expect = Expect::TableName;
                    },
                    "INSERT" => {
                        query_buf.query_type = QueryType::INSERT;
                        expect = Expect::TableName;
                    }

                    _ => return Err(QueryError::InvalidQueryType),
                }
            },
            Expect::TableName => {
<<<<<<< HEAD
                match token.trim() {
                    x => {
                        if x.len() > 64 {
                            return Err(QueryError::TableNameTooLong);
                        } else if query_buf.query_type == QueryType::INSERT {
                            query_buf.table = KeyString::from(x);
                            expect = Expect::Inserts;
                        } else {
                            query_buf.table = KeyString::from(x);
                            expect = Expect::PrimaryKeys;
                        }
                    }
=======
                let x = token.trim();
                if x.len() > 64 {
                    return Err(QueryError::TableNameTooLong);
                } else if query_buf.query_type == QueryType::INSERT {
                    query_buf.table = KeyString::from(x);
                    expect = Expect::Inserts;

                } else {
                    query_buf.table = KeyString::from(x);
                    expect = Expect::PrimaryKeys;

>>>>>>> 5b4f25a2
                }
            },
            Expect::PrimaryKeys => {
                let tok = token.trim();
                if tok.trim().split("..").count() == 2 {
                let mut ranger = tok.split("..");
                query_buf.primary_keys = RangeOrListorAll::Range(
                    KeyString::from(ranger.next().unwrap().trim()), 
                    KeyString::from(ranger.next().unwrap().trim())
                );
                    expect = Expect::Conditions;
                } else if tok == "*" {
                    query_buf.primary_keys = RangeOrListorAll::All;
                    expect = Expect::Conditions;
                } else {
                    query_buf.primary_keys = RangeOrListorAll::List(tok.split(',').map(|n| KeyString::from(n.trim())).collect());
                    expect = Expect::Conditions;
                }

            },
            Expect::Conditions => {
                let other = token.trim();
                let mut blocks = Vec::new();
                let mut pos = 0;
                while pos < other.len() {
                    // println!("pos: {}", pos);
                    // println!("blocks: {:?}", blocks);
                    if other.as_bytes()[pos] == b'(' {
                        let block = match parse_contained_token(&other[pos..], '(', ')') {
                            Some(z) => z,
                            None => return Err(QueryError::InvalidConditionFormat),
                        }; 
                        blocks.push(block);
                        pos += block.len() + 2;
                        continue;
                    } else if other[pos..].starts_with("AND") || other[pos..].starts_with("OR") ||other[pos..].starts_with("NOT") {
                        blocks.push(other[pos..pos+3].trim());
                    } else if other[pos..].starts_with("THEN") {
                        queries.push(query_buf.clone());
                        query_buf = Query::new();
                        expect = Expect::QueryType;
                        break;
                    } else if other[pos..].starts_with("TO") {
                        if query_buf.query_type != QueryType::UPDATE {
                            return Err(QueryError::InvalidTO)
                        } else {
                            expect = Expect::Updates;
                        }
                        break;
                    }
                    pos += 1;
                }

                let mut op_or_cond_queue = Vec::new();
                for block in blocks {
                    match block {
                        "AND" => op_or_cond_queue.push(OpOrCond::Op(Operator::AND)),
                        "OR" => op_or_cond_queue.push(OpOrCond::Op(Operator::OR)),
                        other => {
                            op_or_cond_queue.push(OpOrCond::Cond(Condition::from_str(other)?));
                        }
                    }
                }
                query_buf.conditions = op_or_cond_queue;
            },

            Expect::Updates => {

                let other = token.trim();
                let mut blocks = Vec::new();
                let mut pos = 0;
                while pos < other.len() {
                    // println!("pos: {}", pos);
                    // println!("blocks: {:?}", blocks);
                    if other.as_bytes()[pos] == b'(' {
                        let block = match parse_contained_token(&other[pos..], '(', ')') {
                            Some(z) => z,
                            None => return Err(QueryError::InvalidUpdate),
                        }; 
                        pos += block.len() + 2;
                        blocks.push(block);
                        continue;
                    }
                    pos += 1;
                }

                let mut update_queue = Vec::new();
                for block in blocks {
                    update_queue.push(Update::from_str(block)?);
                }
                query_buf.updates = update_queue;
            },

            Expect::Inserts => {
                let tok = token.trim();
                let mut inserts = Vec::new();

<<<<<<< HEAD
                
            },
            Expect::Inserts => {

            // INSERT;                             <-- Type of query
            // Products;                           <-- Table name (Here all the table column names are "id", "name", "price")
            // name,t-N; price,i-N; id,t-P         <-- Identifies which item in the following list of rows maps to which column in the table. Order is irrelevant.
            // hammer;500;60401011                 <-- |\  
            // screwdriver;100;60401010            <-- | > New values. If a value with the same primary key as a listed value exists in the table;it will not be updated.
            // chewing gum;50;1323                 <-- |/  The inserts should adhere to the EZ-CSV format specified in db_structure.rs

                match token.trim() {
                    other => {
                        query_buf.inserts = std::str::from_utf8(
                            &query_string.as_bytes()[index..]
                        ).expect("This should always be utf8 since it's from the query_string")
                        .to_owned();
                    }
                }
            },

            Expect::End => {break}
=======
            }
>>>>>>> 5b4f25a2
        };
    }

    queries.push(query_buf);

    Ok(queries)
}

pub fn is_even(x: usize) -> bool {
    0 == (x & 1)
}


pub fn parse_contained_token<'a>(s: &'a str, container_open: char, container_close: char) -> Option<&'a str> {
    let mut start = std::usize::MAX;
    let mut stop = 0;
    let mut inside = false;
    for (index, c) in s.chars().enumerate() {
        // println!("start: {}\tstop: {}\tindex: {}", start, stop, index);
        stop += 1;
        match c {
            x if x == container_open => {
                match inside {
                    true => {
                        if container_open == container_close {
                            stop = index;
                            break;
                        } else {
                            continue;
                        }
                    },
                    false => {
                        inside = true;
                        start = index + 1;
                    }
                };
            },
            x if x == container_close => {
                match inside {
                    true => {
                        stop = index;
                        break;
                    },
                    false => {
                        continue;
                    }
                };
            },
            _ => continue,
        };
    }

    if stop < start {
        return None
    }

    Some(&s[start..stop])
}

#[allow(non_snake_case)]
pub fn execute_single_EZQL_query(query: Query, database: Arc<Database>) -> Result<Option<EZTable>, ServerError> {

    match query.query_type {
        QueryType::DELETE => {
            execute_delete_query(query, database)
        },
        QueryType::SELECT => {
            execute_select_query(query, database)
        },
        QueryType::LEFT_JOIN => {
            execute_left_join_query(query, database)
        },
        QueryType::INNER_JOIN => {
            execute_inner_join_query(query, database)
        },
        QueryType::RIGHT_JOIN => {
            execute_right_join_query(query, database)
        },
        QueryType::FULL_JOIN => {
            execute_full_join_query(query, database)
        },
        QueryType::UPDATE => {
            execute_update_query(query, database)
        },
        QueryType::INSERT => {
            execute_insert_query(query, database)
        },
    }
}

fn execute_delete_query(query: Query, database: Arc<Database>) -> Result<Option<EZTable>, ServerError> {
    let tables = database.buffer_pool.tables.read().unwrap();
    let mut table = tables.get(&query.table).unwrap().write().unwrap();
    let keepers = filter_keepers(&query, &table)?;
    table.delete_by_indexes(&keepers);

    Ok(
        None
    )
}

fn execute_left_join_query(query: Query, database: Arc<Database>) -> Result<Option<EZTable>, ServerError> {
    let tables = database.buffer_pool.tables.read().unwrap();
    let left_table = tables.get(&query.table).unwrap().read().unwrap();
    let right_table = tables.get(&query.table).unwrap().read().unwrap();
    

    return Err(ServerError::Unimplemented("Joins are not yet implemented".to_owned()));
    
}

fn execute_inner_join_query(query: Query, database: Arc<Database>) -> Result<Option<EZTable>, ServerError> {
    let tables = database.buffer_pool.tables.read().unwrap();
    let table = tables.get(&query.table).unwrap().read().unwrap();
    let keepers = filter_keepers(&query, &table)?;

    return Err(ServerError::Unimplemented("Joins are not yet implemented".to_owned()));
}

fn execute_right_join_query(query: Query, database: Arc<Database>) -> Result<Option<EZTable>, ServerError> {
    let tables = database.buffer_pool.tables.read().unwrap();
    let table = tables.get(&query.table).unwrap().read().unwrap();
    let keepers = filter_keepers(&query, &table)?;

    return Err(ServerError::Unimplemented("Joins are not yet implemented".to_owned()));
}

fn execute_full_join_query(query: Query, database: Arc<Database>) -> Result<Option<EZTable>, ServerError> {
    let tables = database.buffer_pool.tables.read().unwrap();
    let table = tables.get(&query.table).unwrap().read().unwrap();
    let keepers = filter_keepers(&query, &table)?;

    return Err(ServerError::Unimplemented("Joins are not yet implemented".to_owned()));
}

// pub struct Update {
//     attribute: KeyString,
//     Operator: UpdateOp,
//     Value: KeyString,
// }

fn execute_update_query(query: Query, database: Arc<Database>) -> Result<Option<EZTable>, ServerError> {
    let tables = database.buffer_pool.tables.read().unwrap();
    let mut table = tables.get(&query.table).unwrap().write().unwrap();
    let keepers = filter_keepers(&query, &table)?;

    for update in &query.updates{
        for keeper in &keepers {
            let attribute_index = table.get_column_index(&update.attribute)?;
            match update.operator {
                UpdateOp::Assign => {
                    match table.columns[attribute_index] {
                        DbVec::Ints(ref mut column) => column[*keeper] = update.value.to_i32(),
                        DbVec::Floats(ref mut column) => column[*keeper] = update.value.to_f32(),
                        DbVec::Texts(ref mut column) => column[*keeper] = update.value.clone(),
                    }
                },
                UpdateOp::PlusEquals => {
                    match table.columns[attribute_index] {
                        DbVec::Ints(ref mut column) => column[*keeper] += update.value.to_i32(),
                        DbVec::Floats(ref mut column) => column[*keeper] += update.value.to_f32(),
                        DbVec::Texts(ref mut _column) => return Err(ServerError::Query),
                    }
                },
                UpdateOp::TimesEquals => {
                    match table.columns[attribute_index] {
                        DbVec::Ints(ref mut column) => column[*keeper] *= update.value.to_i32(),
                        DbVec::Floats(ref mut column) => column[*keeper] *= update.value.to_f32(),
                        DbVec::Texts(ref mut column) => column[*keeper] = update.value.clone(),
                    }
                },
                UpdateOp::Append => {
                    match table.columns[attribute_index] {
                        DbVec::Ints(ref mut _column) => return Err(ServerError::Query),
                        DbVec::Floats(ref mut _column) => return Err(ServerError::Query),
                        DbVec::Texts(ref mut column) => column[*keeper].push(update.value.as_str())?,
                    }
                },
                UpdateOp::Prepend => {
                    match table.columns[attribute_index] {
                        DbVec::Ints(ref mut _column) => return Err(ServerError::Query),
                        DbVec::Floats(ref mut _column) => return Err(ServerError::Query),
                        DbVec::Texts(ref mut column) => {
                            let mut new = update.value.clone();
                            new.push(column[*keeper].as_str())?;
                            column[*keeper] = new;
                        },
                    }
                },
            }
        }
    }

    Ok(
        None    
    )
}

fn execute_insert_query(query: Query, database: Arc<Database>) -> Result<Option<EZTable>, ServerError> {
    let tables = database.buffer_pool.tables.read().unwrap();
    let mut table = tables.get(&query.table).unwrap().write().unwrap();
    let input = EZTable::from_csv_string(&query.inserts, "input_table", "RESULT")?;

    table.insert(input)?;

    Ok(
        None
    )
}

fn execute_select_query(query: Query, database: Arc<Database>) -> Result<Option<EZTable>, ServerError> {
    let tables = database.buffer_pool.tables.read().unwrap();
    let table = tables.get(&query.table).unwrap().read().unwrap();

    let keepers = filter_keepers(&query, &table)?;

    Ok(
        Some(table.subtable_from_indexes(&keepers, &KeyString::from("RESULT")))
    )
}


pub fn filter_keepers(query: &Query, table: &EZTable) -> Result<Vec<usize>, ServerError> {
    let mut indexes = Vec::new();

    match query.primary_keys {
        RangeOrListorAll::Range(ref start, ref stop) => {
            match &table.columns[table.get_primary_key_col_index()] {
                DbVec::Ints(column) => {
                    let first = match column.binary_search(&start.to_i32()) {
                        Ok(x) => x,
                        Err(x) => x,
                    };
                    let last = match column.binary_search(&stop.to_i32()) {
                        Ok(x) => x,
                        Err(x) => x,
                    };
                    indexes = (first..last).collect();
                },
                DbVec::Texts(column) => {
                    let first = match column.binary_search(&start) {
                        Ok(x) => x,
                        Err(x) => x,
                    };
                    let last = match column.binary_search(&stop) {
                        Ok(x) => x,
                        Err(x) => x,
                    };
                    indexes = (first..last).collect();
                },
                DbVec::Floats(_n) => {
                    unreachable!("There should never be a float primary key")
                },
            }
        },
        RangeOrListorAll::List(ref keys) => {
            match &table.columns[table.get_primary_key_col_index()] {
                DbVec::Ints(column) => {
                    if keys.len() > column.len() {
                        return Err(ServerError::Query)
                    }
                    let mut keys = keys.clone();
                    keys.sort();
                    let mut key_index: usize = 0;
                    for index in 0..column.len() {
                        if column[index] == keys[key_index].to_i32() {
                            indexes.push(index);
                            key_index += 1;
                        }
                    }
                },
                DbVec::Floats(_) => {
                    unreachable!("There should never be a float primary key")
                },
                DbVec::Texts(column) => {
                    if keys.len() > column.len() {
                        return Err(ServerError::Query)
                    }
                    let mut keys = keys.clone();
                    keys.sort();
                    let mut key_index = 0;
                    for index in 0..column.len() {
                        if column[index] == keys[key_index] {
                            indexes.push(index);
                            key_index += 1;
                        }
                    }
                },
            }
        },
        RangeOrListorAll::All => indexes = (0..table.len()).collect(),

    } // Match primary keys

    let mut keepers = Vec::<usize>::new();
    let mut current_op = Operator::OR;
    for condition in query.conditions.iter() {
        match condition {
            OpOrCond::Op(op) => current_op = *op,
            OpOrCond::Cond(cond) => {
                let column = &table.columns[table.get_column_index(&cond.attribute)?];
                if current_op == Operator::OR {
                    for index in &indexes {
                        match &cond.test {
                            Test::Equals(bar) => {
                                match column {
                                    DbVec::Ints(col) => if col[*index] == bar.to_i32() {keepers.push(*index)},
                                    DbVec::Floats(col) => if col[*index] == bar.to_f32() {keepers.push(*index)},
                                    DbVec::Texts(col) => if col[*index] == *bar {keepers.push(*index)},
                                }
                            },
                            Test::NotEquals(bar) => {
                                match column {
                                    DbVec::Ints(col) => if col[*index] != bar.to_i32() {keepers.push(*index)},
                                    DbVec::Floats(col) => if col[*index] != bar.to_f32() {keepers.push(*index)},
                                    DbVec::Texts(col) => if col[*index] != *bar {keepers.push(*index)},
                                }
                            },
                            Test::Less(bar) => {
                                match column {
                                    DbVec::Ints(col) => if col[*index] < bar.to_i32() {keepers.push(*index)},
                                    DbVec::Floats(col) => if col[*index] < bar.to_f32() {keepers.push(*index)},
                                    DbVec::Texts(col) => if col[*index] < *bar {keepers.push(*index)},
                                }
                            },
                            Test::Greater(bar) => {
                                match column {
                                    DbVec::Ints(col) => if col[*index] > bar.to_i32() {keepers.push(*index)},
                                    DbVec::Floats(col) => if col[*index] > bar.to_f32() {keepers.push(*index)},
                                    DbVec::Texts(col) => if col[*index] > *bar {keepers.push(*index)},
                                }
                            },
                            Test::Starts(bar) => {
                                match column {
                                    DbVec::Texts(col) => if col[*index].as_str().starts_with(bar.as_str()) {keepers.push(*index)},
                                    _ => return Err(ServerError::Query),
                                }
                            },
                            Test::Ends(bar) => {
                                match column {
                                    DbVec::Texts(col) => if col[*index].as_str().ends_with(bar.as_str()) {keepers.push(*index)},
                                    _ => return Err(ServerError::Query),
                                }
                            },
                            Test::Contains(bar) => {
                                match column {
                                    DbVec::Texts(col) => if col[*index].as_str().contains(bar.as_str()) {keepers.push(*index)},
                                    _ => return Err(ServerError::Query),
                                }
                            },
                        }
                    }
                } else {
                    let mut losers = Vec::new();
                    for keeper in &keepers {
                        match &cond.test {
                            Test::Equals(bar) => {
                                match column {
                                    DbVec::Ints(col) => if col[*keeper] == bar.to_i32() {losers.push(*keeper)},
                                    DbVec::Floats(col) => if col[*keeper] == bar.to_f32() {losers.push(*keeper)},
                                    DbVec::Texts(col) => if col[*keeper] == *bar {losers.push(*keeper)},
                                }
                            },
                            Test::NotEquals(bar) => {
                                match column {
                                    DbVec::Ints(col) => if col[*keeper] != bar.to_i32() {losers.push(*keeper)},
                                    DbVec::Floats(col) => if col[*keeper] != bar.to_f32() {losers.push(*keeper)},
                                    DbVec::Texts(col) => if col[*keeper] != *bar {losers.push(*keeper)},
                                }
                            },
                            Test::Less(bar) => {
                                match column {
                                    DbVec::Ints(col) => if col[*keeper] < bar.to_i32() {losers.push(*keeper)},
                                    DbVec::Floats(col) => if col[*keeper] < bar.to_f32() {losers.push(*keeper)},
                                    DbVec::Texts(col) => if col[*keeper] < *bar {losers.push(*keeper)},
                                }
                            },
                            Test::Greater(bar) => {
                                match column {
                                    DbVec::Ints(col) => if col[*keeper] > bar.to_i32() {losers.push(*keeper)},
                                    DbVec::Floats(col) => if col[*keeper] > bar.to_f32() {losers.push(*keeper)},
                                    DbVec::Texts(col) => if col[*keeper] > *bar {losers.push(*keeper)},
                                }
                            },
                            Test::Starts(bar) => {
                                match column {
                                    DbVec::Texts(col) => if col[*keeper].as_str().starts_with(bar.as_str()) {losers.push(*keeper)},
                                    _ => return Err(ServerError::Query),
                                }
                            },
                            Test::Ends(bar) => {
                                match column {
                                    DbVec::Texts(col) => if col[*keeper].as_str().ends_with(bar.as_str()) {losers.push(*keeper)},
                                    _ => return Err(ServerError::Query),
                                }
                            },
                            Test::Contains(bar) => {
                                match column {
                                    DbVec::Texts(col) => if col[*keeper].as_str().contains(bar.as_str()) {losers.push(*keeper)},
                                    _ => return Err(ServerError::Query),
                                }
                            },
                        }
                    }
                    remove_indices(&mut keepers, &losers);
                }
            },
        }
    }

    Ok(keepers)
}


#[cfg(test)]
mod tests {

    use super::*;

    #[test]
    #[should_panic]
    fn test_Condition_new_fail() {
        let test = Condition::new("att", "is", "500").unwrap();
    }

    #[test]
    fn test_Condition_new_pass() {
        let test = Condition::new("att", "equals", "500").unwrap();
    }

    #[test]
    fn test_Condition_from_str() {
        let test = Condition::from_str("\"att and other\" equals 500").unwrap();
        dbg!(test);
    }

    #[test]
    fn test_parse_contained_token() {
        let text = "hello. (this part is contained). \"This one is not\"";
        let output= parse_contained_token(text, '(', ')').unwrap();
        assert_eq!(output, "this part is contained");
        let second = parse_contained_token(text, '"', '"').unwrap();
        assert_eq!(second, "This one is not");

    }

    #[test]
    fn test_parse_query() {
        let query = "SELECT;
        products;
        0113000, 0113034, 0113035, 0113500;
        (price less 500)
        AND
        (price greater 200)
        AND
        (location equals lag15)";
        let query = parse_EZQL(query).unwrap();

        let test_query = Query {
            table: KeyString::from("products"),
            query_type: QueryType::SELECT,
            primary_keys: RangeOrListorAll::List(vec![
                KeyString::from("0113000"),
                KeyString::from("0113034"),
                KeyString::from("0113035"),
                KeyString::from("0113500"),
            ]),
            conditions: vec![
                OpOrCond::Cond(
                    Condition {
                        attribute: KeyString::from("price"),
                        test: Test::Less(KeyString::from("500")),
                    },
                ),
                OpOrCond::Op(Operator::AND),
                OpOrCond::Cond(
                    Condition {
                        attribute: KeyString::from("price"),
                        test: Test::Greater(KeyString::from("200")),
                    },
                ),
                OpOrCond::Op(Operator::AND),
                OpOrCond::Cond(
                    Condition {
                        attribute: KeyString::from("location"),
                        test: Test::Equals(KeyString::from("lag15")),
                    },
                )
            ],
            updates: Vec::new(),
            inserts: String::new(),
        };

        dbg!(&query[0]);

        assert_eq!(query[0], test_query);
        dbg!(query);
    }

    #[test]
    fn test_updates() {
        let query = r#"UPDATE;
            Products;
            *;
            (name contains "steel screw")
            OR
            (name contains "wood screw")
            TO;
            (price += 400)
            ("in stock" *= 1.15)
            (name append " *Updated")"#;
        let parsed = parse_EZQL(query).unwrap();

        println!("{}", parsed[0]);
    }



}<|MERGE_RESOLUTION|>--- conflicted
+++ resolved
@@ -525,10 +525,7 @@
     Conditions,
     Updates,
     Inserts,
-<<<<<<< HEAD
     End,
-=======
->>>>>>> 5b4f25a2
 }
 
 #[allow(non_snake_case)]
@@ -580,7 +577,6 @@
                 }
             },
             Expect::TableName => {
-<<<<<<< HEAD
                 match token.trim() {
                     x => {
                         if x.len() > 64 {
@@ -593,19 +589,6 @@
                             expect = Expect::PrimaryKeys;
                         }
                     }
-=======
-                let x = token.trim();
-                if x.len() > 64 {
-                    return Err(QueryError::TableNameTooLong);
-                } else if query_buf.query_type == QueryType::INSERT {
-                    query_buf.table = KeyString::from(x);
-                    expect = Expect::Inserts;
-
-                } else {
-                    query_buf.table = KeyString::from(x);
-                    expect = Expect::PrimaryKeys;
-
->>>>>>> 5b4f25a2
                 }
             },
             Expect::PrimaryKeys => {
@@ -699,11 +682,6 @@
                 query_buf.updates = update_queue;
             },
 
-            Expect::Inserts => {
-                let tok = token.trim();
-                let mut inserts = Vec::new();
-
-<<<<<<< HEAD
                 
             },
             Expect::Inserts => {
@@ -726,9 +704,6 @@
             },
 
             Expect::End => {break}
-=======
-            }
->>>>>>> 5b4f25a2
         };
     }
 

use std::collections::{BTreeMap, BTreeSet, HashMap};
use std::fmt::{Debug, Display};
use std::io::Write;
use std::slice::{ChunksExact, ChunksExactMut};


use crate::db_structure::{DbKey, DbType};
use crate::{db_structure::{DbValue, HeaderItem}, utilities::*};


pub const ZEROES: [u8;4096] = [0u8;4096];
pub const CHUNK_SIZE: usize = 4096;

pub const ORDER: usize = 10;
pub const ORDER_PLUS_ONE: usize = ORDER + 1;


#[derive(Clone, PartialEq)]
pub struct BPlusTreeNode<T: Null + Clone + Debug + Ord + Eq + Sized> {
    keys: FixedList<T, ORDER>,
    parent: Pointer,
    children: FixedList<Pointer, ORDER_PLUS_ONE>,
    is_leaf: bool,
}

impl<T: Null + Clone + Debug + Ord + Eq + Sized> Null for BPlusTreeNode<T> {
    fn null() -> Self {
        BPlusTreeNode::blank()
    }
}

impl<T: Null + Clone + Debug + Display + Ord + Eq + Sized> Display for BPlusTreeNode<T> {
    fn fmt(&self, f: &mut std::fmt::Formatter<'_>) -> std::fmt::Result {
        writeln!(f, "parent: {}\nis_leaf: {}\nkeys: {}\nchildren: {}", self.parent, self.is_leaf, self.keys, self.children)
    }
}


<<<<<<< HEAD
impl <T: Null + Clone + Debug + Ord + Eq + Sized> BPlusTreeNode<T> {
    pub fn new(key: &T, pointer: Pointer) -> BPlusTreeNode<T> {
        let mut keys: FixedList<T, ORDER> = FixedList::new();
=======
impl <K: Null + Clone + Debug + Ord + Eq + Sized> BPlusTreeNode<K> {
    pub fn new(key: &K, pointer: Pointer) -> BPlusTreeNode<K> {
        let mut keys: FixedList<K, ORDER> = FixedList::new();
>>>>>>> f810c4ab
        keys.push(key.clone());
        let mut children = FixedList::new();
        children.push(pointer);
        BPlusTreeNode { keys, children, parent: ptr(usize::MAX), is_leaf: true}
    }

    pub fn blank() -> BPlusTreeNode<K> {
        BPlusTreeNode { keys: FixedList::new(), parent: NULLPTR, children: FixedList::new(), is_leaf: false }
    }

    pub fn new_leaf() -> BPlusTreeNode<K> {
        BPlusTreeNode { keys: FixedList::new(), parent: NULLPTR, children: FixedList::new(), is_leaf: true }
    }

    pub fn clear(&mut self) {
        self.children = FixedList::new();
        self.keys = FixedList::new();
    }

    pub fn get_child(&self, key: &K) -> Pointer {
        let mut node_pointer = NULLPTR;
        let mut i = 0;
        while i < self.keys.len() {
            let node_key = self.keys.get(i).unwrap();
            if key >= node_key {
                node_pointer = *self.children.get(i).unwrap();
                break
            }
            i += 1;
        }
        if node_pointer.is_null() {
            node_pointer = *self.children.get(i).unwrap();
        }

        node_pointer
            
    }

}




pub struct BPlusTreeMap<K: Null + Clone + Debug + Ord + Eq + Sized> {
    name: KeyString,
    root_node: Pointer,
    nodes: FreeListVec<BPlusTreeNode<K>>,
}

impl<K: Null + Clone + Debug + Ord + Eq + Sized> BPlusTreeMap<K> {
    pub fn new(name: KeyString) -> BPlusTreeMap<K> {
        let mut root: BPlusTreeNode<K> = BPlusTreeNode::blank();
        root.is_leaf = true;
        let mut nodes = FreeListVec::new();
        let root_pointer = nodes.add(root);
        BPlusTreeMap {
            name,
            root_node: root_pointer, 
            nodes,
        }
    }

    pub fn name(&self) -> KeyString {
        self.name
    }

    pub fn find_leaf(&self, key: &K) -> Pointer {

        let mut node = &self.nodes[self.root_node];
        
        let mut node_pointer = self.root_node;
        while !node.is_leaf {
            let mut i = 0;
            while i < node.keys.len() {
                let node_key = node.keys.get(i).unwrap();
                if key >= node_key {
                    node_pointer = *node.children.get(i).unwrap();
                    break
                }
                i += 1;
            }
            if node_pointer.is_null() {
                node_pointer = *node.children.get(i).unwrap();
            }
            node = &self.nodes[node_pointer];
        }
        node_pointer
    }

    pub fn insert(&mut self, key: &K, value: Pointer) {
        let node_pointer = self.find_leaf(key);
        
        self.insert_into_node(key, value, node_pointer);
    }

    fn insert_into_node(&mut self, key: &K, value_pointer: Pointer, target_node_pointer: Pointer) {

        let node = &mut self.nodes[target_node_pointer];
        // println!("node: {}\n{}", node_pointer, node);

        if node.keys.len() > ORDER {
            panic!()
        }

        let index = node.keys.search(key);
        node.keys.insert_at(index, key).unwrap();
        if node.is_leaf {
            node.children.insert_at(index, &value_pointer).unwrap();
            
        } 
        // else {
        //     if index == node.children.len()-1 {
        //         node.children.push(value_pointer);
        //     } else if index < node.children.len() -1 {
        //         node.children.insert_at(index+1, &value_pointer).unwrap();
        //     } else {
        //         panic!("Received an index of {} for a BPlusTree of order {}.", index, ORDER)
        //     }
        // }

        if node.keys.len() == ORDER {
            
            let mut left_node = BPlusTreeNode::new_leaf();
            let mut right_node = BPlusTreeNode::new_leaf();
            // let old_sibling = node.next;
            for i in 0 .. node.keys.len() {
                let k = node.keys.get(i).unwrap().clone();
                let p = node.children.get(i).unwrap().clone();
                if i < cut(ORDER) {
                    left_node.keys.push(k);
                    left_node.children.push(p);
                } else {
                    right_node.keys.push(k);
                    right_node.children.push(p);
                }
            }
            let key = node.keys.get(cut(ORDER)).unwrap().clone();

            let mut parent_pointer = node.parent;
            if parent_pointer == NULLPTR {
                assert!(self.root_node == target_node_pointer);
                let new_root_node: BPlusTreeNode<K> = BPlusTreeNode::blank();
                
                parent_pointer = self.nodes.add(new_root_node);
                self.root_node = parent_pointer;
                left_node.parent = parent_pointer;
                right_node.parent = parent_pointer;
                self.nodes.remove(target_node_pointer);
                
                // right_node.next = old_sibling;
                let right_pointer = self.nodes.add(right_node);
                // left_node.next = right_pointer;
                let left_pointer = self.nodes.add(left_node);
                
                let new_root_node = &mut self.nodes[parent_pointer];
                new_root_node.keys.push(key);
                new_root_node.children.push(left_pointer);
                new_root_node.children.push(right_pointer);
            } else {
                left_node.parent = parent_pointer;
                right_node.parent = parent_pointer;
                self.nodes.remove(target_node_pointer);

                // right_node.next = old_sibling;
                let right_pointer = self.nodes.add(right_node);
                // left_node.next = right_pointer;
                let left_pointer = self.nodes.add(left_node);
                
                // self.update_keys(parent_pointer, left_pointer, &lower_key, &upper_key);
                self.insert_into_node(&key, left_pointer, parent_pointer);
            }
            // drop(node);
        }
    }


    pub fn get(&self, key: &K) -> Pointer {
        let node = self.find_leaf(key);
        if node.is_null() {
            return NULLPTR
        }
        let node = &self.nodes[node];
        let index = node.keys.find(key).unwrap();
        let value = node.children.get(index).unwrap().clone();
        return value

    }

    fn get_left_sibling_pointer(&self, leaf_node: &BPlusTreeNode<K>) -> Pointer {

        let mut parent_node = &self.nodes[leaf_node.parent];
        let leaf_key = leaf_node.keys.get(0).unwrap();
        let mut sibling = NULLPTR;

        let mut path_key = parent_node.keys.get(0).unwrap();
        while path_key >= leaf_key {
            if parent_node.parent.is_null() {
                return NULLPTR
            }
            parent_node = &self.nodes[parent_node.parent];
            path_key = parent_node.keys.get(0).unwrap();
        }

        let mut path_node_pointer = *parent_node.children.get(parent_node.keys.find(path_key).unwrap()).unwrap();
        let mut path_node = &self.nodes[path_node_pointer];

        while !path_node.is_leaf {
            path_node_pointer = path_node.get_child(path_key)
        }

        sibling

    }

    fn get_right_sibling_pointer(&self, leaf_node: &BPlusTreeNode<K>) -> Pointer {

        // leaf_node.next
        NULLPTR
    }

    pub fn remove(&mut self, key: &K) -> Result<(), EzError> {
        let mut current_node_pointer = self.find_leaf(key);
        if current_node_pointer.is_null() {
            return Err(EzError { tag: ErrorTag::Query, text: format!("Key: '{:?}' does not exist in table: '{}'", key, self.name) } )
        }

        let current_node = &mut self.nodes[current_node_pointer];
        let key_index = current_node.keys.find(key).unwrap();
        current_node.keys.remove(key_index);
        current_node.children.remove(key_index);
        
        let mut num_keys = current_node.keys.len();
        while num_keys < cut(ORDER) {
            let current_node = &self.nodes[current_node_pointer];
            let current_parent_pointer = current_node.parent;
            if current_parent_pointer.is_null() {
                break
            }
            let right_sibling_pointer = self.get_right_sibling_pointer(current_node);
            if right_sibling_pointer.is_null() {
                let left_sibling_pointer = self.get_left_sibling_pointer(current_node);
                let left_sibling = &mut self.nodes[left_sibling_pointer];

                let mut temp_keys = FixedList::new();
                let mut temp_children = FixedList::new();
                if left_sibling.keys.len() == cut(ORDER) {
                    let current_node = &mut self.nodes[current_node_pointer];
                    
                    temp_keys.drain(&mut current_node.keys);
                    temp_children.drain(&mut current_node.children);

                    let left_sibling = &mut self.nodes[left_sibling_pointer];

                    left_sibling.keys.drain(&mut temp_keys);
                    left_sibling.children.drain(&mut temp_children);
                    
                    self.nodes.remove(current_node_pointer);
                    let parent = &mut self.nodes[current_parent_pointer];
    
                    parent.keys.pop();
                    parent.children.pop();
                    num_keys = parent.keys.len();
                    current_node_pointer = current_parent_pointer;
    
                } else {
                    let temp_key = left_sibling.keys.pop().unwrap();
                    let temp_child = left_sibling.children.pop().unwrap();
                    
                    let current_node = &mut self.nodes[current_node_pointer];
                    current_node.keys.push(temp_key);
                    current_node.children.push(temp_child);
                    let min_current_key = current_node.keys.get(0).unwrap().clone();

                    let current_parent = &mut self.nodes[current_parent_pointer];
                    let current_index = current_parent.children.find(&current_node_pointer).unwrap();
                    current_parent.keys.set(current_index, min_current_key);

                    break
                }
            } else {
                let right_sibling = &mut self.nodes[right_sibling_pointer];
                let mut temp_keys = FixedList::new();
                let mut temp_children = FixedList::new();
                if right_sibling.keys.len() == ORDER/2 {
                    temp_keys.drain(&mut right_sibling.keys);
                    temp_children.drain(&mut right_sibling.children);
                    
                    let right_parent_pointer = right_sibling.parent;
                    let current_node = &mut self.nodes[current_node_pointer];
                    current_node.keys.drain(&mut temp_keys);
                    current_node.children.drain(&mut temp_children);
                    
                    self.nodes.remove(right_sibling_pointer);
                    let right_parent = &mut self.nodes[right_parent_pointer];
                    let right_index = right_parent.children.find(&right_sibling_pointer).unwrap();
    
                    right_parent.keys.remove(right_index);
                    right_parent.children.remove(right_index);
                    num_keys = right_parent.keys.len();
                    current_node_pointer = right_parent_pointer;
    
                } else {
                    let temp_key = right_sibling.keys.remove(0);
                    let temp_child = right_sibling.children.remove(0);
                    let min_right_key = right_sibling.keys.get(0).unwrap().clone();

                    let right_parent_pointer = right_sibling.parent;
                    let current_node = &mut self.nodes[current_node_pointer];
                    current_node.keys.push(temp_key);
                    current_node.children.push(temp_child);

                    let right_parent = &mut self.nodes[right_parent_pointer];
                    let right_index = right_parent.children.find(&right_sibling_pointer).unwrap();
                    right_parent.keys.set(right_index, min_right_key);

                    break


                }
            }
        }

        Ok(())
    }


}


#[inline]
pub fn cut(length: usize) -> usize {
    if length % 2 == 0 {
        return length / 2;
    }
    else {
        return length / 2 + 1;
    }
}

pub struct RowTable {
    pub name: KeyString,
    pub header: BTreeSet<HeaderItem>,
    pub primary_tree: BTreeMap<DbKey, usize>,
    pub hash_indexes: HashMap<KeyString, HashMap<DbKey, usize>>,
    pub int_indexes: HashMap<KeyString, BPlusTreeMap<i32>>,
    pub text_indexes: HashMap<KeyString, BPlusTreeMap<KeyString>>,
    pub row_size: usize,
    pub allocator: Hallocator,
}

impl RowTable {
    pub fn new(name: KeyString, header: BTreeSet<HeaderItem>) -> RowTable {
        let mut row_size = 0;
        for item in &header {
            row_size += match item.kind {
                DbType::Int => 4,
                DbType::Text => 64,
                DbType::Float => 4,
            }
        }
        RowTable {
            name,
            header,
            primary_tree: BTreeMap::new(),
            hash_indexes: HashMap::new(),
            int_indexes: HashMap::new(),
            text_indexes: HashMap::new(),
            row_size, 
            allocator: Hallocator::new(row_size) 
        }
    }

    pub fn insert_row(&mut self, key: impl Into<DbKey>, row: &[DbValue]) -> Result<(), EzError> {

        let mut i = 0;
        let mut checked_row = Vec::new();
        for item in &self.header {
            match item.kind {
                DbType::Int => {
                    if !row[i].is_int() {
                        return Err(EzError { tag: ErrorTag::Query, text: format!("Column: {} can only contain values of type Int", item.name) })
                    }
                    checked_row.extend_from_slice(&row[i].to_i32().to_le_bytes());
                },
                DbType::Text => {
                    if !row[i].is_text() {
                        return Err(EzError { tag: ErrorTag::Query, text: format!("Column: {} can only contain values of type Text", item.name) })
                    }
                    checked_row.extend_from_slice(row[i].to_keystring().as_bytes());

                },
                DbType::Float => {
                    if !row[i].is_float() {
                        return Err(EzError { tag: ErrorTag::Query, text: format!("Column: {} can only contain values of type Float", item.name) })
                    }
                    checked_row.extend_from_slice(&row[i].to_f32().to_le_bytes());

                },
            }

            i += 1;
        }

        let key: DbKey = key.into();

        let pointer = self.allocator.alloc();
        match self.allocator.get_block_mut(pointer).write(&checked_row) {
            Ok(_) => (),
            Err(e) => return Err(EzError { tag: ErrorTag::Structure, text: e.to_string() }),
        };
        self.primary_tree.insert(key, pointer.pointer);


        let mut offset: usize = match key {
            DbKey::Int(_) => 4,
            DbKey::Text(_) => 64,
        };
        for item in &self.header {
            if self.hash_indexes.contains_key(&item.name) {
                match item.kind {
                    crate::db_structure::DbType::Int => {
                        let num = i32_from_le_slice(&checked_row[offset..offset+4]);
                        let index_tree = self.hash_indexes.get_mut(&item.name).expect("Will never panic because of previous check");
                        index_tree.insert(num.into(), pointer.pointer);
                        offset += 4;
                    },
                    crate::db_structure::DbType::Float => {
                        unreachable!("There cannot be a float index on a table. If we got here, there has been a consistency error in the code. Alert the maintainers asap.")
                    },
                    crate::db_structure::DbType::Text => {
                        let num = KeyString::try_from(&checked_row[offset..offset+64]).unwrap();
                        let index_tree = self.hash_indexes.get_mut(&item.name).expect("Will never panic because of previous check");
                        index_tree.insert(num.into(), pointer.pointer);
                        offset += 64;
                    },
                }
            }
        }

        Ok(())
    }

    pub fn add_hash_index(&mut self, index: KeyString) -> Result<(), EzError> {

        let mut index_is_in_header = false;
        let mut index_offset = 0;
        let mut index_type: DbType = DbType::Int;
        for item in &self.header {

            if index == item.name {
                index_is_in_header = true;
                index_type = item.kind;
                match index_type {
                    DbType::Int => (),
                    DbType::Text => (),
                    DbType::Float => return Err(EzError { tag: ErrorTag::Query, text: format!("Cannot have indexes on floats") }),
                };
                break
            }
            index_offset += item.offset();
        }
        
        if !index_is_in_header {
            return Err(EzError { tag: ErrorTag::Query, text: format!("There is no column: {} in table: {}", index, self.name) })
        }

        let mut new_index_tree: HashMap<DbKey, usize> = HashMap::new();
        for (_primary_key, pointer) in &self.primary_tree {
            match index_type {
                DbType::Int => {
                    let row = self.allocator.get_block(ptr(*pointer));
                    let num = i32_from_le_slice(&row[index_offset..index_offset+4]);
                    new_index_tree.insert(num.into(), *pointer);
                },
                DbType::Text => {
                    let row = self.allocator.get_block(ptr(*pointer));
                    let ks = KeyString::try_from(&row[index_offset..index_offset+4]).unwrap();
                    new_index_tree.insert(ks.into(), *pointer);
                },
                DbType::Float => unreachable!(),
            };
        }

        self.hash_indexes.insert(index, new_index_tree);

        Ok(())
    }

    pub fn add_bplustree_index(&mut self, index: KeyString) -> Result<(), EzError> {

        let mut index_is_in_header = false;
        let mut index_offset = 0;
        let mut index_type: DbType = DbType::Int;
        for item in &self.header {

            if index == item.name {
                index_is_in_header = true;
                index_type = item.kind;
                match index_type {
                    DbType::Int => (),
                    DbType::Text => (),
                    DbType::Float => return Err(EzError { tag: ErrorTag::Query, text: format!("Cannot have indexes on floats") }),
                };
                break
            }
            index_offset += item.offset();
        }
        
        if !index_is_in_header {
            return Err(EzError { tag: ErrorTag::Query, text: format!("There is no column: {} in table: {}", index, self.name) })
        }

        for (_primary_key, pointer) in &self.primary_tree {
            match index_type {
                DbType::Int => {
                    let mut new_index_tree: BPlusTreeMap<i32> = BPlusTreeMap::new(index);
                    let row = self.allocator.get_block(ptr(*pointer));
                    let num = i32_from_le_slice(&row[index_offset..index_offset+4]);
                    new_index_tree.insert(&num, ptr(*pointer));
                    self.int_indexes.insert(index, new_index_tree);
                },
                DbType::Text => {
                    let mut new_index_tree: BPlusTreeMap<KeyString> = BPlusTreeMap::new(index);
                    let row = self.allocator.get_block(ptr(*pointer));
                    let ks = KeyString::try_from(&row[index_offset..index_offset+64]).unwrap();
                    new_index_tree.insert(&ks, ptr(*pointer));
                    self.text_indexes.insert(index, new_index_tree);
                },
                DbType::Float => unreachable!(),
            };
        }

        Ok(())
    }

    pub fn iter(&self) -> RowTableIterator {
        RowTableIterator {
            chunks: self.allocator.buffer.chunks_exact(self.row_size),
        }
    }

    pub fn iter_mut(&mut self) -> RowTableIteratorMut {
        RowTableIteratorMut {
            chunks: self.allocator.buffer.chunks_exact_mut(self.row_size),
        }
    }

}

pub struct RowTableIterator<'a> {
    chunks: ChunksExact<'a, u8>,
}

impl<'a> Iterator for RowTableIterator<'a> {
    type Item = &'a [u8];

    fn next(&mut self) -> Option<Self::Item> {
        self.chunks.next()
    }

    fn nth(&mut self, n: usize) -> Option<Self::Item> {
        self.chunks.nth(n)
    }
}

pub struct RowTableIteratorMut<'a> {
    chunks: ChunksExactMut<'a, u8>,
}

impl<'a> Iterator for RowTableIteratorMut<'a> {
    type Item = &'a mut [u8];

    fn next(&mut self) -> Option<Self::Item> {
        self.chunks.next()
    }

    fn nth(&mut self, n: usize) -> Option<Self::Item> {
        self.chunks.nth(n)
    }
}



#[cfg(test)]
mod tests {

    use crate::db_structure::TableKey;

    use super::*;

    #[test]
    fn test_block_allocator() {
        let mut buffer = BlockAllocator::new(64).unwrap();
        let mut pointers = Vec::new();
        let mut nums = Vec::new();
        for i in 0..1000 {
            let slice = buffer.alloc();
            unsafe { (slice.pointer as *mut usize).write(i) };
            pointers.push(slice.pointer);
            nums.push(i);
        }

        println!("num sum: {}", nums.iter().sum::<usize>());

        let mut sum = 0;
        for pointer in pointers {
            let num = unsafe { *(pointer as *mut usize) };
            sum += num;
        }

        println!("pointer_sum: {}", sum);
    }

    #[test]
    fn test_hallocator() {
        let mut buffer = Hallocator::new(64);
        let mut pointers = Vec::new();
        let mut nums = Vec::new();
        for i in 0..10 as i32 {
            let pointer = buffer.alloc();
            pointers.push(pointer);
            let pointer = buffer.get_block_mut(pointer);
            unsafe { (std::mem::transmute::<*mut u8, *mut KeyString>(pointer.as_mut_ptr())).write(ksf(&format!("Hello_world: {}!", i))) };
            nums.push(i);
        }

        println!("num sum: {}", nums.iter().sum::<i32>());

        // let mut sum = 0;
        for pointer in pointers {
            let ks = buffer.read_keystring(pointer, 0);
            println!("{}", ks);
        }

        // println!("pointer_sum: {}", sum);
    }

    #[test]
    fn test_row_table() {
        let mut header = BTreeSet::new();
        header.insert(HeaderItem {
            name: ksf("ints"),
            kind: DbType::Int,
            key: TableKey::Primary,
        });
        header.insert(HeaderItem {
            name: ksf("texts"),
            kind: DbType::Text,
            key: TableKey::None,
        });
        header.insert(HeaderItem {
            name: ksf("floats"),
            kind: DbType::Float,
            key: TableKey::None,
        });
        let mut table = RowTable::new( ksf("test_table"), header);

        for i in 0..10 as i32 {
            let mut row = Vec::new();
            row.push(DbValue::Float(i as f32));
            row.push(DbValue::Int(i));
            row.push(DbValue::Text(ksf(&i.to_string())));

            table.insert_row(i, &row).unwrap();
        }

        for item in table.iter() {
            let mut offset = 0;
            for head in &table.header {
                match head.kind {
                    DbType::Int => {
                        let int = read_i32(item, offset);
                        println!("{int}");
                        offset += 4;
                    },
                    DbType::Text => {
                        let ksf = read_keystring(item, offset);
                        println!("{ksf}");
                        offset += 64;
                    },
                    DbType::Float => {
                        let int = read_f32(item, offset);
                        println!("{int}");
                        offset += 4;
                    },
                }
            }
        }

    }


    #[test]
    fn test_BPlusTree() {
        let mut test_tree: BPlusTreeMap<usize> = BPlusTreeMap::new(ksf("test"));
        for i in 0..25usize {
            test_tree.insert(&i, ptr(i*10 as usize));
        }

        for node in test_tree.nodes.into_iter() {
            println!("node:\n{}", node);
        }

        // let test_value = test_tree.get(&10);
        // println!("test_value: {}", test_value);

        // let test_leaf = test_tree.find_leaf(&10);
        // println!("test_leaf: {}", test_leaf);
        // let test_leaf = &test_tree.nodes[test_leaf];
        // let left_sibling = test_tree.get_left_sibling_pointer(test_leaf);
        // println!("sibling: {}", left_sibling);
        // let right_sibling = test_tree.get_right_sibling_pointer(test_leaf);
        // println!("sibling: {}", right_sibling);
    }


}<|MERGE_RESOLUTION|>--- conflicted
+++ resolved
@@ -36,15 +36,10 @@
 }
 
 
-<<<<<<< HEAD
-impl <T: Null + Clone + Debug + Ord + Eq + Sized> BPlusTreeNode<T> {
-    pub fn new(key: &T, pointer: Pointer) -> BPlusTreeNode<T> {
-        let mut keys: FixedList<T, ORDER> = FixedList::new();
-=======
+
 impl <K: Null + Clone + Debug + Ord + Eq + Sized> BPlusTreeNode<K> {
     pub fn new(key: &K, pointer: Pointer) -> BPlusTreeNode<K> {
         let mut keys: FixedList<K, ORDER> = FixedList::new();
->>>>>>> f810c4ab
         keys.push(key.clone());
         let mut children = FixedList::new();
         children.push(pointer);

--- conflicted
+++ resolved
@@ -1889,14 +1889,12 @@
         self.list.get_mut(index)
     }
 
-<<<<<<< HEAD
     pub fn get_last_slot(&self) -> T {
         self.list[N-1].clone()
     }
 
     pub fn set_last_slot(&mut self, t: &T) {
         self.list[N-1] = t.clone();
-=======
     pub fn get_last(&self) -> Option<&T> {
         self.list.get(self.len-1)
     }
@@ -1924,7 +1922,6 @@
             other.list[i] = other.list[i + head].clone();
         }
 
->>>>>>> f810c4ab
     }
 }
 
